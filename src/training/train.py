import json
import logging
import math
import os
import time

import numpy as np
import torch
import torch.nn.functional as F
from sklearn.mixture import GaussianMixture

try:
    import wandb
except ImportError:
    wandb = None

from open_clip import get_input_dtype, CLIP, CustomTextCLIP
from .distributed import is_master
from .zero_shot import zero_shot_eval
from .precision import get_autocast
from .sequence_mixing import seqmix


class AverageMeter(object):
    """Computes and stores the average and current value"""

    def __init__(self):
        self.reset()

    def reset(self):
        self.val = 0
        self.avg = 0
        self.sum = 0
        self.count = 0

    def update(self, val, n=1):
        self.val = val
        self.sum += val * n
        self.count += n
        self.avg = self.sum / self.count


def postprocess_clip_output(model_out):
    return {
        "image_features": model_out[0],
        "text_features": model_out[1],
        "logit_scale": model_out[2]
    }


def unwrap_model(model):
    if hasattr(model, 'module'):
        return model.module
    else:
        return model


def backward(total_loss, scaler):
    if scaler is not None:
        scaler.scale(total_loss).backward()
    else:
        total_loss.backward()

<<<<<<< HEAD
def train_one_epoch_semisupervised(model1, model2, data, loss, epoch, optimizer, scaler, scheduler, args, tb_writer=None):
    pass

def fit_gmm(loss, n_components=2, max_iter=10, tol=1e-2, reg_covar=5e-4):
    gmm = GaussianMixture(n_components=n_components, max_iter=max_iter, tol=tol, reg_covar=reg_covar)
    gmm.fit(loss)
    probs = gmm.predict_proba(loss)
    probs = probs[:, gmm.means_.argmin()]
    return probs
=======
@torch.no_grad()
def fit_gmm(model, data, device, n_components=2, max_iter=10, tol=1e-2, reg_covar=5e-4):
    losses = []
    logging.info("Fitting GMM")
    for i, (img, text) in enumerate(data):
        img = img.to(device=device, non_blocking=True)
        text = text.to(device=device, non_blocking=True)
        preds = model(img, text)
        loss = F.cross_entropy(preds['logits'].permute(0, 2, 1), preds['labels'], reduction='none').flatten().detach().cpu().numpy()
        losses.extend(loss)
    losses = np.array(losses).reshape(-1, 1)
    
    gmm = GaussianMixture(n_components=n_components, max_iter=max_iter, tol=tol, reg_covar=reg_covar)
    gmm.fit(losses)
    logging.info("GMM fitted")
    return gmm
>>>>>>> 899672d9

@torch.no_grad()
def update_swa_model(model, dist_model, batch, args, epoch, swa_scheduler=None):
    device = torch.device(args.device)
    autocast = get_autocast(args.precision)
    input_dtype = get_input_dtype(args.precision)
    
    logging.info("Updating SWA model")
    dist_model.update_parameters(model)
    if swa_scheduler is not None:
        swa_scheduler.step()
        
    # logging.info("Updating SWA bn statistics")
    # update BN statistics
    # dist_model.train()
    img, text = batch
    img = img.to(device=device, non_blocking=True, dtype=input_dtype)
    text = text.to(device=device, non_blocking=True)
    with autocast():
        dist_model(img, text)     
    # dist_model.eval()
    logging.info("SWA model updated")
    
def train_one_epoch(model, data, loss, epoch, optimizer, scaler, scheduler, dist_model, args, tb_writer=None):
    device = torch.device(args.device)
    autocast = get_autocast(args.precision)
    input_dtype = get_input_dtype(args.precision)

    model.train()
    if args.distill:
        dist_model.eval()
        
    if args.elr_distill:
        dist_model.train()

    data['train'].set_epoch(epoch)  # set epoch in process safe manner via sampler or shared_epoch
    dataloader = data['train'].dataloader
    num_batches_per_epoch = dataloader.num_batches // args.accum_freq
    sample_digits = math.ceil(math.log(dataloader.num_samples + 1, 10))

    if args.accum_freq > 1:
        accum_images, accum_texts, accum_features = [], [], {}

    losses_m = {}
    batch_time_m = AverageMeter()
    data_time_m = AverageMeter()
    end = time.time()
    for i, batch in enumerate(dataloader):
        i_accum = i // args.accum_freq
        step = num_batches_per_epoch * epoch + i_accum

        if not args.skip_scheduler:
            scheduler(step)

        images, texts = batch
        images = images.to(device=device, dtype=input_dtype, non_blocking=True)
        texts = texts.to(device=device, non_blocking=True)

        data_time_m.update(time.time() - end)
        optimizer.zero_grad()

        if args.accum_freq == 1:
            with autocast():
                model_out = model(images, texts)
                logit_scale = model_out["logit_scale"]
                if args.distill or (args.elr_distill and epoch > args.elr_teacher_warmup):
                    with torch.no_grad():
                        dist_model_out = dist_model(images, texts)
                    model_out.update({f'dist_{k}': v for k, v in dist_model_out.items()})

                losses = loss(**model_out, output_dict=True)

                total_loss = sum(losses.values())
                losses["loss"] = total_loss

            backward(total_loss, scaler)
        else:
            # First, cache the features without any gradient tracking.
            with torch.no_grad():
                with autocast():
                    model_out = model(images, texts)

                    for f in ("logit_scale", "logit_bias"):
                        model_out.pop(f, None)

                    for key, val in model_out.items():
                        if key in accum_features:
                            accum_features[key].append(val)
                        else:
                            accum_features[key] = [val]

                accum_images.append(images)
                accum_texts.append(texts)

            # If (i + 1) % accum_freq is not zero, move on to the next batch.
            if ((i + 1) % args.accum_freq) > 0:
                # FIXME this makes data time logging unreliable when accumulating
                continue

        if scaler is not None:
            if args.horovod:
                optimizer.synchronize()
                scaler.unscale_(optimizer)
                if args.grad_clip_norm is not None:
                    torch.nn.utils.clip_grad_norm_(model.parameters(), args.grad_clip_norm, norm_type=2.0)
                with optimizer.skip_synchronize():
                    scaler.step(optimizer)
            else:
                if args.grad_clip_norm is not None:
                    scaler.unscale_(optimizer)
                    torch.nn.utils.clip_grad_norm_(model.parameters(), args.grad_clip_norm, norm_type=2.0)
                scaler.step(optimizer)
            scaler.update()
        else:
            if args.grad_clip_norm is not None:
                torch.nn.utils.clip_grad_norm_(model.parameters(), args.grad_clip_norm, norm_type=2.0)
            optimizer.step()

        # reset gradient accum, if enabled
        if args.accum_freq > 1:
            accum_images, accum_texts, accum_features = [], [], {}

        # Note: we clamp to 4.6052 = ln(100), as in the original paper.
        with torch.no_grad():
            unwrap_model(model).logit_scale.clamp_(0, math.log(100))

        batch_time_m.update(time.time() - end)
        end = time.time()
        batch_count = i_accum + 1
        
        if is_master(args) and (i_accum % args.log_every_n_steps == 0 or batch_count == num_batches_per_epoch):
            batch_size = len(images)
            num_samples = batch_count * batch_size * args.accum_freq * args.world_size
            samples_per_epoch = dataloader.num_samples
            percent_complete = 100.0 * batch_count / num_batches_per_epoch

            # NOTE loss is coarsely sampled, just master node and per log update
            for key, val in losses.items():
                if key not in losses_m:
                    losses_m[key] = AverageMeter()
                losses_m[key].update(val.item(), batch_size)

            logit_scale_scalar = logit_scale.item()
            loss_log = " ".join(
                [
                    f"{loss_name.capitalize()}: {loss_m.val:#.5g} ({loss_m.avg:#.5g})" 
                    for loss_name, loss_m in losses_m.items()
                ]
            )
            samples_per_second = args.accum_freq * args.batch_size * args.world_size / batch_time_m.val
            samples_per_second_per_gpu = args.accum_freq * args.batch_size / batch_time_m.val
            logging.info(
                f"Train Epoch: {epoch} [{num_samples:>{sample_digits}}/{samples_per_epoch} ({percent_complete:.0f}%)] "
                f"Data (t): {data_time_m.avg:.3f} "
                f"Batch (t): {batch_time_m.avg:.3f}, {samples_per_second:#g}/s, {samples_per_second_per_gpu:#g}/s/gpu "
                f"LR: {optimizer.param_groups[0]['lr']:5f} "
                f"Logit Scale: {logit_scale_scalar:.3f} " + loss_log
            )

            # Save train loss / etc. Using non avg meter values as loggers have their own smoothing
            log_data = {
                "data_time": data_time_m.val,
                "batch_time": batch_time_m.val,
                "samples_per_second": samples_per_second,
                "samples_per_second_per_gpu": samples_per_second_per_gpu,
                "scale": logit_scale_scalar,
                "lr": optimizer.param_groups[0]["lr"]
            }            
            log_data.update({name:val.val for name,val in losses_m.items()})

            log_data = {"train/" + name: val for name, val in log_data.items()}

            if tb_writer is not None:
                for name, val in log_data.items():
                    tb_writer.add_scalar(name, val, step)
            
            if args.wandb:
                assert wandb is not None, 'Please install wandb.'
                log_data['step'] = step  # for backwards compatibility
                wandb.log(log_data, step=step)
    
            
            # resetting batch / data time meters per log window
            batch_time_m.reset()
            data_time_m.reset()
        
        if args.elr_distill and (i_accum % args.log_every_n_steps == 0 or batch_count == num_batches_per_epoch):
            update_swa_model(model, dist_model, batch, args, epoch)
    # end for

@torch.no_grad()
def coguessing(imgs, text, model, swa_model, unlabel_token_mask, gmm_w, args):
    # label co-guessing of unlabeled samples
    outputs_x = model(imgs, text)['logits']
    outputs_x2 = swa_model(imgs, text)['logits']   
    
    targets = torch.zeros_like(outputs_x)        
    
    px = (torch.softmax(outputs_x, dim=1) + torch.softmax(outputs_x2, dim=1)) / 2
    gmm_w = gmm_w.reshape(-1,1,1)
    # mix with labels
    targets[unlabel_token_mask] = gmm_w*F.one_hot(text[unlabel_token_mask]) + (1-gmm_w)*px[unlabel_token_mask]             
    
    targets[~unlabel_token_mask] = px[~unlabel_token_mask] 
    targets = targets**(1/args.T)
    
    targets = targets / targets.sum(dim=-1, keepdim=True) # normalize
    targets = targets.detach()
    
    return targets

@torch.no_grad()
def get_unlabel_token_mask(gmm, model, img, text, tau):
    clean_idx = np.argmin(gmm.means_.flatten())
    preds = model(img, text)
    loss = F.cross_entropy(preds['logits'].permute(0, 2, 1), preds['labels'], reduction='none').flatten().detach().cpu().numpy()
    clean_probs = gmm.predict_proba(loss.reshape(-1, 1))[:, clean_idx]
    noisy_mask = clean_probs < tau
    return noisy_mask, clean_probs

def train_one_dividemix_epoch(model, data, loss, epoch, optimizer, scaler, scheduler, dist_model, args, data_eval_train, tb_writer=None,):
    device = torch.device(args.device)
    autocast = get_autocast(args.precision)
    input_dtype = get_input_dtype(args.precision)

    model.train()
    if args.distill:
        dist_model.eval()
        
    if args.elr_distill or args.dividemix:
        dist_model.train()

    data['train'].set_epoch(epoch)  # set epoch in process safe manner via sampler or shared_epoch
    dataloader = data['train'].dataloader
    num_batches_per_epoch = dataloader.num_batches // args.accum_freq
    sample_digits = math.ceil(math.log(dataloader.num_samples + 1, 10))

    losses_m = {}
    batch_time_m = AverageMeter()
    data_time_m = AverageMeter()
    end = time.time()

    # Fit GMM and split data
    gmm = fit_gmm(dist_model, data_eval_train['train'].dataloader, device)

    for i, batch in enumerate(dataloader):
        i_accum = i // args.accum_freq
        step = num_batches_per_epoch * epoch + i_accum

        if not args.skip_scheduler:
            scheduler(step)

        images, texts = batch
        images = images.to(device=device, dtype=input_dtype, non_blocking=True)
        texts = texts.to(device=device, non_blocking=True)
        
        noisy_mask, clean_probs = get_unlabel_token_mask(gmm, dist_model, images, texts, args.clean_threshold)

        data_time_m.update(time.time() - end)
        optimizer.zero_grad()

        with autocast():
            lam = np.random.beta(args.dividemix_alpha, args.dividemix_alpha)
            lam = max(lam, 1-lam)
            perm = torch.randperm(images.size(0))
            model_out = model(images, texts, dmix_permutation=perm, dmix_lam=lam)
            logit_scale = model_out["logit_scale"]
            with torch.no_grad():
                if args.dividemix:
                    pseudotargets = coguessing(images, texts, model, dist_model, noisy_mask, clean_probs, args)
                    # mixup
                    pseudotargets = pseudotargets * lam + pseudotargets[perm] * (1 - lam)
                    model_out.update('labels', pseudotargets)
                else:
                    dist_model_out = dist_model(images, texts)
                    model_out.update({f'dist_{k}': v for k, v in dist_model_out.items()})
            
            losses = loss(**model_out, output_dict=True)

            total_loss = sum(losses.values())
            losses["loss"] = total_loss
        
        backward(total_loss, scaler)

        if scaler is not None:
            if args.horovod:
                optimizer.synchronize()
                scaler.unscale_(optimizer)
                if args.grad_clip_norm is not None:
                    torch.nn.utils.clip_grad_norm_(model.parameters(), args.grad_clip_norm, norm_type=2.0)
                with optimizer.skip_synchronize():
                    scaler.step(optimizer)
            else:
                if args.grad_clip_norm is not None:
                    scaler.unscale_(optimizer)
                    torch.nn.utils.clip_grad_norm_(model.parameters(), args.grad_clip_norm, norm_type=2.0)
                scaler.step(optimizer)
            scaler.update()
        else:
            if args.grad_clip_norm is not None:
                torch.nn.utils.clip_grad_norm_(model.parameters(), args.grad_clip_norm, norm_type=2.0)
            optimizer.step()

        # Note: we clamp to 4.6052 = ln(100), as in the original paper.
        with torch.no_grad():
            unwrap_model(model).logit_scale.clamp_(0, math.log(100))

        batch_time_m.update(time.time() - end)
        end = time.time()
        batch_count = i_accum + 1
        
        if is_master(args) and (i_accum % args.log_every_n_steps == 0 or batch_count == num_batches_per_epoch):
            batch_size = len(images)
            num_samples = batch_count * batch_size * args.accum_freq * args.world_size
            samples_per_epoch = dataloader.num_samples
            percent_complete = 100.0 * batch_count / num_batches_per_epoch

            # NOTE loss is coarsely sampled, just master node and per log update
            for key, val in losses.items():
                if key not in losses_m:
                    losses_m[key] = AverageMeter()
                losses_m[key].update(val.item(), batch_size)

            logit_scale_scalar = logit_scale.item()
            loss_log = " ".join(
                [
                    f"{loss_name.capitalize()}: {loss_m.val:#.5g} ({loss_m.avg:#.5g})" 
                    for loss_name, loss_m in losses_m.items()
                ]
            )
            samples_per_second = args.accum_freq * args.batch_size * args.world_size / batch_time_m.val
            samples_per_second_per_gpu = args.accum_freq * args.batch_size / batch_time_m.val
            logging.info(
                f"Train Epoch: {epoch} [{num_samples:>{sample_digits}}/{samples_per_epoch} ({percent_complete:.0f}%)] "
                f"Data (t): {data_time_m.avg:.3f} "
                f"Batch (t): {batch_time_m.avg:.3f}, {samples_per_second:#g}/s, {samples_per_second_per_gpu:#g}/s/gpu "
                f"LR: {optimizer.param_groups[0]['lr']:5f} "
                f"Logit Scale: {logit_scale_scalar:.3f} " + loss_log
            )

            # Save train loss / etc. Using non avg meter values as loggers have their own smoothing
            log_data = {
                "data_time": data_time_m.val,
                "batch_time": batch_time_m.val,
                "samples_per_second": samples_per_second,
                "samples_per_second_per_gpu": samples_per_second_per_gpu,
                "scale": logit_scale_scalar,
                "lr": optimizer.param_groups[0]["lr"]
            }            
            log_data.update({name:val.val for name,val in losses_m.items()})

            log_data = {"train/" + name: val for name, val in log_data.items()}

            if tb_writer is not None:
                for name, val in log_data.items():
                    tb_writer.add_scalar(name, val, step)
            
            if args.wandb:
                assert wandb is not None, 'Please install wandb.'
                log_data['step'] = step  # for backwards compatibility
                wandb.log(log_data, step=step)
    
            
            # resetting batch / data time meters per log window
            batch_time_m.reset()
            data_time_m.reset()
        
        if (args.elr_distill or args.dividemix) and (i_accum % args.log_every_n_steps == 0 or batch_count == num_batches_per_epoch):
            update_swa_model(model, dist_model, batch, args, epoch)
    # end for


def train_and_split_clean_noisy(model, data, loss, epoch, optimizer, scaler, scheduler, args, tb_writer=None):
    device = torch.device(args.device)
    autocast = get_autocast(args.precision)
    input_dtype = get_input_dtype(args.precision)

    model.train()

    data['train'].set_epoch(epoch)  # set epoch in process safe manner via sampler or shared_epoch
    dataloader = data['train'].dataloader
    num_batches_per_epoch = dataloader.num_batches // args.accum_freq
    sample_digits = math.ceil(math.log(dataloader.num_samples + 1, 10))

    if args.accum_freq > 1:
        accum_images, accum_texts, accum_features = [], [], {}

    losses_m = {}
    batch_time_m = AverageMeter()
    data_time_m = AverageMeter()
    end = time.time()
    clean_set = []
    noisy_set = []
    for i, batch in enumerate(dataloader):
        i_accum = i // args.accum_freq
        step = num_batches_per_epoch * epoch + i_accum

        if not args.skip_scheduler:
            scheduler(step)

        images, texts = batch
        images = images.to(device=device, dtype=input_dtype, non_blocking=True)
        texts = texts.to(device=device, non_blocking=True)

        data_time_m.update(time.time() - end)
        optimizer.zero_grad()

        if args.accum_freq == 1:
            with autocast():
                model_out = model(images, texts)
                logit_scale = model_out["logit_scale"]
                losses = loss(**model_out, output_dict=True)
                total_loss = sum(losses.values())
                losses["loss"] = total_loss

            probs = fit_gmm(losses)
        else:
            # First, cache the features without any gradient tracking.
            with torch.no_grad():
                with autocast():
                    model_out = model(images, texts)

                    for f in ("logit_scale", "logit_bias"):
                        model_out.pop(f, None)

                    for key, val in model_out.items():
                        if key in accum_features:
                            accum_features[key].append(val)
                        else:
                            accum_features[key] = [val]

                accum_images.append(images)
                accum_texts.append(texts)

            # If (i + 1) % accum_freq is not zero, move on to the next batch.
            if ((i + 1) % args.accum_freq) > 0:
                # FIXME this makes data time logging unreliable when accumulating
                continue

            # Now, ready to take gradients for the last accum_freq batches.
            # Re-do the forward pass for those batches, and use the cached features from the other batches as negatives.
            # Call backwards each time, but only step optimizer at the end.
            optimizer.zero_grad()
            for j in range(args.accum_freq):
                images = accum_images[j]
                texts = accum_texts[j]
                with autocast():
                    model_out = model(images, texts)

                    inputs_no_accum = {}
                    inputs_no_accum["logit_scale"] = logit_scale = model_out.pop("logit_scale")
                    if "logit_bias" in model_out:
                        inputs_no_accum["logit_bias"] = model_out.pop("logit_bias")

                    inputs = {}
                    for key, val in accum_features.items():
                        accumulated = accum_features[key]
                        inputs[key] = torch.cat(accumulated[:j] + [model_out[key]] + accumulated[j + 1:])

                    losses = loss(**inputs, **inputs_no_accum, output_dict=True)
                    del inputs
                    del inputs_no_accum
                    total_loss = sum(losses.values())
                    losses["loss"] = total_loss

                probs = fit_gmm(losses)

        # Use clean-label probabilities to split up data
        mask = probs >= args.clean_threshold
        clean_set.extend(list(zip(images[mask], texts[mask])))
        noisy_set.extend(list(zip(images[~mask], texts[~mask])))
    
    return clean_set, noisy_set


def train_one_epoch_dividemix(model, model2, clean_data, noisy_data, loss, epoch, optimizer, scaler, scheduler, augmentations, args, tb_writer=None):
    device = torch.device(args.device)
    autocast = get_autocast(args.precision)
    input_dtype = get_input_dtype(args.precision)

    clean_data.set_epoch(epoch)  # set epoch in process safe manner via sampler or shared_epoch
    clean_dataloader = clean_data.dataloader
    noisy_data.set_epoch(epoch)
    noisy_dataloader = noisy_data.dataloader

    num_batches_per_epoch = clean_dataloader.num_batches // args.accum_freq
    sample_digits = math.ceil(math.log(clean_dataloader.num_samples + 1, 10))

    if args.accum_freq > 1:
        accum_images, accum_texts, accum_features = [], [], {}

    losses_m = {}
    batch_time_m = AverageMeter()
    data_time_m = AverageMeter()
    end = time.time()
    noisy_iter = iter(noisy_dataloader)
    for i, batch in enumerate(clean_dataloader):
        i_accum = i // args.accum_freq
        step = num_batches_per_epoch * epoch + i_accum

        try:
            noisy_images, noisy_texts = noisy_iter.next()
        except:
            noisy_iter = iter(noisy_dataloader)
            noisy_images, noisy_texts = noisy_iter.next()

        if not args.skip_scheduler:
            scheduler(step)

        images, texts = batch
        images = images.to(device=device, dtype=input_dtype, non_blocking=True)
        augmented_images = torch.cat([aug(images) for aug in augmentations], dim=0)
        augmented_noisy_images = torch.cat([aug(noisy_images) for aug in augmentations], dim=0)
        texts = texts.to(device=device, non_blocking=True)
        repeated_texts = texts.repeat(len(augmentations))
        repeated_noisy_texts = noisy_texts.repeat(len(augmentations))

        data_time_m.update(time.time() - end)
        optimizer.zero_grad()

        if args.accum_freq == 1:
            with autocast():
                # "Co-divide"
                model_out = model(augmented_images, repeated_texts)
                outputs_by_image = model_out.view(-1, len(augmentations), *model_out.shape[1:])
                average_labels = torch.stack([seqmix(outputs_by_image[j]) for j in range(outputs_by_image.shape[0])])
                new_texts = torch.stack([seqmix(texts[j], average_labels[j]) for j in range(average_labels.shape[0])])
                
                logit_scale = model_out["logit_scale"]
                losses = loss(**model_out, output_dict=True)
                total_loss = sum(losses.values())
                losses["loss"] = total_loss

                # Co-guessing
                noisy_out1 = model(augmented_noisy_images, repeated_noisy_texts)
                noisy_out2 = model2(augmented_noisy_images, repeated_noisy_texts)
                combined_noisy_outputs = torch.cat([noisy_out1, noisy_out2], dim=0)
                outputs_by_image = combined_noisy_outputs.view(-1, 2 * len(augmentations), *combined_noisy_outputs.shape[1:])
                new_noisy_texts = torch.stack([seqmix(outputs_by_image[j]) for j in range(outputs_by_image.shape[0])])

        # MixMatch
        l = np.random.beta(args.alpha, args.alpha)
        l = max(l, 1 - l)
        all_images = torch.cat([augmented_images, augmented_noisy_images], dim=0)
        all_captions = torch.cat([new_texts, new_texts, new_noisy_texts, new_noisy_texts], dim=0)

        idx = torch.randperm(all_images.size(0))

        image_a, image_b = all_images, all_images[idx]
        caption_a, caption_b = all_captions, all_captions[idx]
        
        mixed_image = l * image_a + (1 - l) * image_b        
        mixed_caption = seqmix(caption_a, caption_b, weights = [l, 1 - l])
                
        mixmatch_output = model(mixed_image, mixed_caption)
           
        # TODO: use mixmatch losses + losses from before to update network

        if scaler is not None:
            if args.horovod:
                optimizer.synchronize()
                scaler.unscale_(optimizer)
                if args.grad_clip_norm is not None:
                    torch.nn.utils.clip_grad_norm_(model.parameters(), args.grad_clip_norm, norm_type=2.0)
                with optimizer.skip_synchronize():
                    scaler.step(optimizer)
            else:
                if args.grad_clip_norm is not None:
                    scaler.unscale_(optimizer)
                    torch.nn.utils.clip_grad_norm_(model.parameters(), args.grad_clip_norm, norm_type=2.0)
                scaler.step(optimizer)
            scaler.update()
        else:
            if args.grad_clip_norm is not None:
                torch.nn.utils.clip_grad_norm_(model.parameters(), args.grad_clip_norm, norm_type=2.0)
            optimizer.step()

        # reset gradient accum, if enabled
        if args.accum_freq > 1:
            accum_images, accum_texts, accum_features = [], [], {}

        # Note: we clamp to 4.6052 = ln(100), as in the original paper.
        with torch.no_grad():
            unwrap_model(model).logit_scale.clamp_(0, math.log(100))

        batch_time_m.update(time.time() - end)
        end = time.time()
        batch_count = i_accum + 1
        
        if is_master(args) and (i_accum % args.log_every_n_steps == 0 or batch_count == num_batches_per_epoch):
            batch_size = len(images)
            num_samples = batch_count * batch_size * args.accum_freq * args.world_size
            samples_per_epoch = clean_dataloader.num_samples
            percent_complete = 100.0 * batch_count / num_batches_per_epoch

            # NOTE loss is coarsely sampled, just master node and per log update
            for key, val in losses.items():
                if key not in losses_m:
                    losses_m[key] = AverageMeter()
                losses_m[key].update(val.item(), batch_size)

            logit_scale_scalar = logit_scale.item()
            loss_log = " ".join(
                [
                    f"{loss_name.capitalize()}: {loss_m.val:#.5g} ({loss_m.avg:#.5g})" 
                    for loss_name, loss_m in losses_m.items()
                ]
            )
            samples_per_second = args.accum_freq * args.batch_size * args.world_size / batch_time_m.val
            samples_per_second_per_gpu = args.accum_freq * args.batch_size / batch_time_m.val
            logging.info(
                f"Train Epoch: {epoch} [{num_samples:>{sample_digits}}/{samples_per_epoch} ({percent_complete:.0f}%)] "
                f"Data (t): {data_time_m.avg:.3f} "
                f"Batch (t): {batch_time_m.avg:.3f}, {samples_per_second:#g}/s, {samples_per_second_per_gpu:#g}/s/gpu "
                f"LR: {optimizer.param_groups[0]['lr']:5f} "
                f"Logit Scale: {logit_scale_scalar:.3f} " + loss_log
            )

            # Save train loss / etc. Using non avg meter values as loggers have their own smoothing
            log_data = {
                "data_time": data_time_m.val,
                "batch_time": batch_time_m.val,
                "samples_per_second": samples_per_second,
                "samples_per_second_per_gpu": samples_per_second_per_gpu,
                "scale": logit_scale_scalar,
                "lr": optimizer.param_groups[0]["lr"]
            }            
            log_data.update({name:val.val for name,val in losses_m.items()})

            log_data = {"train/" + name: val for name, val in log_data.items()}

            if tb_writer is not None:
                for name, val in log_data.items():
                    tb_writer.add_scalar(name, val, step)
            
            if args.wandb:
                assert wandb is not None, 'Please install wandb.'
                log_data['step'] = step  # for backwards compatibility
                wandb.log(log_data, step=step)
    
            
            # resetting batch / data time meters per log window
            batch_time_m.reset()
            data_time_m.reset()
    # end for


def evaluate(model, data, epoch, args, tb_writer=None, tokenizer=None):
    metrics = {}
    if not is_master(args):
        return metrics
    device = torch.device(args.device)
    model.eval()

    zero_shot_metrics = zero_shot_eval(model, data, epoch, args, tokenizer=tokenizer)
    metrics.update(zero_shot_metrics)

    autocast = get_autocast(args.precision)
    input_dtype = get_input_dtype(args.precision)

    if 'val' in data and (args.val_frequency and ((epoch % args.val_frequency) == 0 or epoch == args.epochs)):
        dataloader = data['val'].dataloader
        num_samples = 0
        samples_per_val = dataloader.num_samples

        # FIXME this does not scale past small eval datasets
        # all_image_features @ all_text_features will blow up memory and compute very quickly
        cumulative_loss = 0.0
        cumulative_gen_loss = 0.0
        all_image_features, all_text_features = [], []
        with torch.no_grad():
            for i, batch in enumerate(dataloader):
                images, texts = batch
                images = images.to(device=device, dtype=input_dtype, non_blocking=True)
                texts = texts.to(device=device, non_blocking=True)

                with autocast():
                    model_out = model(images, texts)
                    image_features = model_out["image_features"]
                    text_features = model_out["text_features"]
                    logit_scale = model_out["logit_scale"]
                    # features are accumulated in CPU tensors, otherwise GPU memory exhausted quickly
                    # however, system RAM is easily exceeded and compute time becomes problematic
                    all_image_features.append(image_features.cpu())
                    all_text_features.append(text_features.cpu())
                    logit_scale = logit_scale.mean()
                    logits_per_image = logit_scale * image_features @ text_features.t()
                    logits_per_text = logits_per_image.t()

                    batch_size = images.shape[0]
                    labels = torch.arange(batch_size, device=device).long()
                    total_loss = (
                        F.cross_entropy(logits_per_image, labels) +
                        F.cross_entropy(logits_per_text, labels)
                    ) / 2

                    gen_loss = maybe_compute_generative_loss(model_out)

                cumulative_loss += total_loss * batch_size
                num_samples += batch_size
                if is_master(args) and (i % 100) == 0:
                    logging.info(
                        f"Eval Epoch: {epoch} [{num_samples} / {samples_per_val}]\t"
                        f"Clip Loss: {cumulative_loss / num_samples:.6f}\t")

                    if gen_loss is not None:
                        cumulative_gen_loss += gen_loss * batch_size
                        logging.info(
                            f"Generative Loss: {cumulative_gen_loss / num_samples:.6f}\t")

            val_metrics = get_clip_metrics(
                image_features=torch.cat(all_image_features),
                text_features=torch.cat(all_text_features),
                logit_scale=logit_scale.cpu(),
            )
            loss = cumulative_loss / num_samples
            metrics.update(
                {**val_metrics, "clip_val_loss": loss.item(), "epoch": epoch, "num_samples": num_samples}
            )
            if gen_loss is not None:
                gen_loss = cumulative_gen_loss / num_samples
                metrics.update({"val_generative_loss": gen_loss.item()})

    if not metrics:
        return metrics

    logging.info(
        f"Eval Epoch: {epoch} "
        + "\t".join([f"{k}: {round(v, 4):.4f}" for k, v in metrics.items()])
    )

    log_data = {"val/" + name: val for name, val in metrics.items()}

    if args.save_logs:
        if tb_writer is not None:
            for name, val in log_data.items():
                tb_writer.add_scalar(name, val, epoch)

        with open(os.path.join(args.checkpoint_path, "results.jsonl"), "a+") as f:
            f.write(json.dumps(metrics))
            f.write("\n")

    if args.wandb:
        assert wandb is not None, 'Please install wandb.'
        if 'train' in data:
            dataloader = data['train'].dataloader
            num_batches_per_epoch = dataloader.num_batches // args.accum_freq
            step = num_batches_per_epoch * epoch
        else:
            step = None
        log_data['epoch'] = epoch
        wandb.log(log_data, step=step)

    return metrics


def get_clip_metrics(image_features, text_features, logit_scale):
    metrics = {}
    logits_per_image = (logit_scale * image_features @ text_features.t()).detach().cpu()
    logits_per_text = logits_per_image.t().detach().cpu()

    logits = {"image_to_text": logits_per_image, "text_to_image": logits_per_text}
    ground_truth = torch.arange(len(text_features)).view(-1, 1)

    for name, logit in logits.items():
        ranking = torch.argsort(logit, descending=True)
        preds = torch.where(ranking == ground_truth)[1]
        preds = preds.detach().cpu().numpy()
        metrics[f"{name}_mean_rank"] = preds.mean() + 1
        metrics[f"{name}_median_rank"] = np.floor(np.median(preds)) + 1
        for k in [1, 5, 10]:
            metrics[f"{name}_R@{k}"] = np.mean(preds < k)

    return metrics


def maybe_compute_generative_loss(model_out):
    if "logits" in model_out and "labels" in model_out:
        token_logits = model_out["logits"]
        token_labels = model_out["labels"]
        return F.cross_entropy(token_logits.permute(0, 2, 1), token_labels)<|MERGE_RESOLUTION|>--- conflicted
+++ resolved
@@ -61,17 +61,6 @@
     else:
         total_loss.backward()
 
-<<<<<<< HEAD
-def train_one_epoch_semisupervised(model1, model2, data, loss, epoch, optimizer, scaler, scheduler, args, tb_writer=None):
-    pass
-
-def fit_gmm(loss, n_components=2, max_iter=10, tol=1e-2, reg_covar=5e-4):
-    gmm = GaussianMixture(n_components=n_components, max_iter=max_iter, tol=tol, reg_covar=reg_covar)
-    gmm.fit(loss)
-    probs = gmm.predict_proba(loss)
-    probs = probs[:, gmm.means_.argmin()]
-    return probs
-=======
 @torch.no_grad()
 def fit_gmm(model, data, device, n_components=2, max_iter=10, tol=1e-2, reg_covar=5e-4):
     losses = []
@@ -88,7 +77,6 @@
     gmm.fit(losses)
     logging.info("GMM fitted")
     return gmm
->>>>>>> 899672d9
 
 @torch.no_grad()
 def update_swa_model(model, dist_model, batch, args, epoch, swa_scheduler=None):
