--- conflicted
+++ resolved
@@ -563,7 +563,6 @@
 
     return data
 
-<<<<<<< HEAD
 
 class ListDataset(Dataset):
     def __init__(self, images_and_texts):
@@ -599,7 +598,6 @@
     dataloader.num_batches = len(dataloader) // args.batch_size + 1
 
     return DataInfo(dataloader, sampler)
-=======
 def get_data_eval_train(args, preprocess_fns, epoch=0, tokenizer=None):
     preprocess_train, preprocess_val = preprocess_fns
     data = {}
@@ -607,5 +605,4 @@
     data['train'] = get_dataset_fn(args.train_data, args.dataset_type)(
         args, preprocess_train, is_train=True, epoch=epoch, tokenizer=tokenizer)
     
-    return data
->>>>>>> 899672d9
+    return data